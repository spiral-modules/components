--- conflicted
+++ resolved
@@ -12,10 +12,7 @@
 use Spiral\Core\Container;
 use Spiral\Core\Container\InjectorInterface;
 use Spiral\Core\Container\SingletonInterface;
-<<<<<<< HEAD
-=======
 use Spiral\Core\FactoryInterface;
->>>>>>> c3770a75
 use Spiral\Database\Configs\DatabasesConfig;
 use Spiral\Database\Entities\Database;
 use Spiral\Database\Entities\Driver;
@@ -74,14 +71,7 @@
  * $manager = new DatabaseManager(new DatabaseConfig($config));
  * echo $manager->database('runtime')->select()->from('users')->count();
  */
-<<<<<<< HEAD
-class DatabaseManager extends Component implements
-    InjectorInterface, 
-    DatabasesInterface,
-    SingletonInterface
-=======
 class DatabaseManager extends Component implements SingletonInterface, InjectorInterface
->>>>>>> c3770a75
 {
     /**
      * @var Database[]
