--- conflicted
+++ resolved
@@ -41,17 +41,7 @@
  */
 class RecordSelector extends Component implements \IteratorAggregate, \Countable, PaginatorAwareInterface
 {
-<<<<<<< HEAD
-    const DEFAULT_COUNTING_FIELD = '*';
-
-    /**
-     * Selector provides set of profiling functionality helps to understand what is going on with
-     * query and data parsing.
-     */
-    use LoggerTrait, BenchmarkTrait, SaturateTrait;
-=======
     use SaturateTrait;
->>>>>>> c3770a75
 
     /**
      * @var string
@@ -496,17 +486,6 @@
     }
 
     /**
-<<<<<<< HEAD
-     * {@inheritdoc}
-     */
-    public function count($column = self::DEFAULT_COUNTING_FIELD)
-    {
-        if ($column == self::DEFAULT_COUNTING_FIELD && !empty($this->loader->getPrimaryKey())) {
-            $column = 'DISTINCT(' . $this->loader->getPrimaryKey().')';
-        }
-
-        return parent::count($column);
-=======
      * Remove nested loaders and clean ORM link.
      */
     public function __destruct()
@@ -526,6 +505,5 @@
         }
 
         return parent::iocContainer();
->>>>>>> c3770a75
     }
 }