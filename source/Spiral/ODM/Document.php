<?php
/**
 * Spiral, Core Components
 *
 * @author Wolfy-J
 */
namespace Spiral\ODM;

use MongoDB\BSON\ObjectID;
use Spiral\Models\ActiveEntityInterface;
use Spiral\ODM\Events\DocumentEvent;

/**
 * DocumentEntity with added ActiveRecord methods and ability to connect to associated source.
 * Document also provides an ability to specify aggregations using it's schema:
 *
 * const SCHEMA = [
 *     ...,
 *     'outer' => [
 *          self::ONE => Outer::class, [ //Reference to outer document using internal
 *              '_id' => 'self::outerID' //outerID value
 *          ]
 *      ],
 *     'many' => [
 *          self::MANY => Outer::class, [ //Reference to many outer document using
 *              'innerID' => 'self::_id'  //document primary key
 *          ]
 *     ]
 * ];
 *
 * Note: self::{name} construction will be replaced with document value in resulted query, even
 * in case of arrays ;) You can also use dot notation to get value from nested document.
 *
 * Attention, document will be linked to default database and named collection by default, use
 * properties database and collection to define your own custom database and collection.
 *
 * You can use property "index" to declare needed document indexes:
 *
 * Set of indexes to be created for associated collection. Use self::INDEX_OPTIONS or "@options"
 * for additional parameters.
 *
 * Example:
 * const INDEXES = [
 *      ['email' => 1, '@options' => ['unique' => true]],
 *      ['name' => 1]
 * ];
 *
 * @link http://php.net/manual/en/mongocollection.ensureindex.php
 *
 * Configuration properties:
 * - database
 * - collection
 * - schema
 * - indexes
 * - defaults
 * - secured (* by default)
 * - fillable
 */
abstract class Document extends DocumentEntity implements ActiveEntityInterface
{
    /**
     * Associated collection and database names, by default will be resolved based on a class name.
     */
    const DATABASE   = null;
    const COLLECTION = null;

    /**
     * When set to true publicFields() method (and jsonSerialize) will replace '_id' property with
     * 'id'.
     */
    const HIDE_UNDERSCORE_ID = true;

    /**
     * Set of indexes to be created for associated collection. Use "@options" for additional
     * index options.
     *
     * Example:
     * const INDEXES = [
     *      ['email' => 1, '@options' => ['unique' => true]],
     *      ['name' => 1]
     * ];
     *
     * @link http://php.net/manual/en/mongocollection.ensureindex.php
     * @var array
     */
    const INDEXES = [];

    /**
     * Documents must ALWAYS have _id field.
     */
    const SCHEMA = [
        '_id' => ObjectID::class
    ];

    /**
     * _id is always nullable.
     */
    const DEFAULTS = [
        '_id' => null
    ];

    /**
     * {@inheritdoc}
     */
    public function __construct(array $data = [], ODMInterface $odm = null, array $schema = null)
    {
        parent::__construct($data, $odm, $schema);

        if (!$this->isLoaded()) {
            //Automatically force solidState for newly created documents
            $this->solidState(true);
        }
    }

    /**
     * {@inheritdoc}
     */
    public function isLoaded(): bool
    {
<<<<<<< HEAD
        $validate = !is_null($validate) ? $validate : static::VALIDATE_SAVE;

        if ($validate && !$this->isValid()) {
            //Using default model behaviour
            return false;
        }

        if ($this->isEmbedded()) {
            throw new DocumentException(
                "Embedded document '" . get_class($this) . "' can not be saved into collection."
            );
        }

        //Associated collection
        $collection = $this->mongoCollection();

        if (!$this->isLoaded()) {
            $this->dispatch('saving', new EntityEvent($this));
            unset($this->fields['_id']);

            //Create new document
            $fields = $this->serializeData();
            $collection->insert($fields);
            $this->fields = $fields;

            $this->dispatch('saved', new EntityEvent($this));
        } elseif ($this->isSolid() || $this->hasUpdates()) {
            $this->dispatch('updating', new EntityEvent($this));

            //Update existed document
            $collection->update(['_id' => $this->primaryKey()], $this->buildAtomics());

            $this->dispatch('updated', new EntityEvent($this));
        }

        $this->flushUpdates();

        return true;
=======
        return !is_null($this->primaryKey());
>>>>>>> c3770a75
    }

    /**
     * {@inheritdoc}
     */
    public function primaryKey()
    {
        return $this->getField('_id', null, false);
    }

    /**
     * {@inheritdoc}
     *
     * Check model setting HIDE_UNDERSCORE_ID in order to enable/disable automatic conversion of
     * '_id' to 'id'.
     */
    public function publicValue(): array
    {
        $public = parent::publicValue();
        if (static::HIDE_UNDERSCORE_ID) {
            //Replace '_id' property with 'id'
            unset($public['_id']);
            $public = ['id' => (string)$this->primaryKey()] + $public;
        }

        return $public;
    }

    /**
     * {@inheritdoc}
     *
     * @event create(DocumentEvent)
     * @event created(DocumentEvent)
     * @event update(DocumentEvent)
     * @event updated(DocumentEvent)
     */
    public function save(): int
    {
        if (!$this->isLoaded()) {
            $this->dispatch('create', new DocumentEvent($this));

            //Performing creation
            $result = $this->odm->collection(static::class)->insertOne($this->packValue(false));
            $this->setField('_id', $result->getInsertedId());
            $this->flushChanges();
            //Done with creation

            $this->dispatch('created', new DocumentEvent($this));

            return self::CREATED;
        }

        if ($this->isSolid() || $this->hasChanges()) {
            $this->dispatch('update', new DocumentEvent($this));

            //Performing an update
            $this->odm->collection(static::class)->updateOne(
                ['_id' => $this->primaryKey()],
                $this->buildAtomics()
            );
            $this->flushChanges();
            //Done with update

            $this->dispatch('updated', new DocumentEvent($this));

            return self::UPDATED;
        }

        return self::UNCHANGED;
    }

    /**
     * {@inheritdoc}
     *
     * @event delete(DocumentEvent)
     * @event deleted(DocumentEvent)
     */
    public function delete()
    {
        if (!$this->isLoaded()) {
            //Nothing to do, do we need an exception here?
            return;
        }

        $this->dispatch('delete', new DocumentEvent($this));

        //Performing deletion
        $this->odm->collection(static::class)->deleteOne(['_id' => $this->primaryKey()]);
        $this->setField('_id', null, false);
        //Done with deletion

        $this->dispatch('deleted', new DocumentEvent($this));
    }
}<|MERGE_RESOLUTION|>--- conflicted
+++ resolved
@@ -117,48 +117,7 @@
      */
     public function isLoaded(): bool
     {
-<<<<<<< HEAD
-        $validate = !is_null($validate) ? $validate : static::VALIDATE_SAVE;
-
-        if ($validate && !$this->isValid()) {
-            //Using default model behaviour
-            return false;
-        }
-
-        if ($this->isEmbedded()) {
-            throw new DocumentException(
-                "Embedded document '" . get_class($this) . "' can not be saved into collection."
-            );
-        }
-
-        //Associated collection
-        $collection = $this->mongoCollection();
-
-        if (!$this->isLoaded()) {
-            $this->dispatch('saving', new EntityEvent($this));
-            unset($this->fields['_id']);
-
-            //Create new document
-            $fields = $this->serializeData();
-            $collection->insert($fields);
-            $this->fields = $fields;
-
-            $this->dispatch('saved', new EntityEvent($this));
-        } elseif ($this->isSolid() || $this->hasUpdates()) {
-            $this->dispatch('updating', new EntityEvent($this));
-
-            //Update existed document
-            $collection->update(['_id' => $this->primaryKey()], $this->buildAtomics());
-
-            $this->dispatch('updated', new EntityEvent($this));
-        }
-
-        $this->flushUpdates();
-
-        return true;
-=======
         return !is_null($this->primaryKey());
->>>>>>> c3770a75
     }
 
     /**
