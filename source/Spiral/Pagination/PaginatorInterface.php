<?php
/**
 * Spiral Framework.
 *
 * @license   MIT
 * @author    Anton Titov (Wolfy-J)
 */
namespace Spiral\Pagination;

/**
 * Generic paginator interface with ability to set/get page and limit values.
 */
interface PaginatorInterface
{
    /**
     * Get pagination limit value.
     *
     * @return int
     */
    public function getLimit(): int;

    /**
     * Get calculated offset value.
     *
     * @return int
     */
<<<<<<< HEAD
    public function getPage();

    /**
     * Set pagination limit.
     *
     * @param int $limit
     * @return $this
     */
    public function setLimit($limit);

    /**
     * Get pagination limit (items per page).
     *
     * @return int
     */
    public function getLimit();

    /**
     * Set initial paginator uri
     *
     * @internal to be moved to UriPaginator
     * @param UriInterface $uri
     */
    //public function setUri(UriInterface $uri);

    /**
     * Create page URL using specific page number. No domain or schema information included by
     * default, starts with path.
     *
     * @internal to be moved to UriPaginator
     * @param int $pageNumber
     * @return UriInterface
     */
    //public function uri($pageNumber);

    /**
     * Apply paginator to paginable object.
     *
     * @param PaginableInterface $paginable
     * @return PaginableInterface
     * @throws PaginationException
     */
    public function paginate(PaginableInterface $paginable);
=======
    public function getOffset(): int;
>>>>>>> c3770a75
}<|MERGE_RESOLUTION|>--- conflicted
+++ resolved
@@ -24,51 +24,5 @@
      *
      * @return int
      */
-<<<<<<< HEAD
-    public function getPage();
-
-    /**
-     * Set pagination limit.
-     *
-     * @param int $limit
-     * @return $this
-     */
-    public function setLimit($limit);
-
-    /**
-     * Get pagination limit (items per page).
-     *
-     * @return int
-     */
-    public function getLimit();
-
-    /**
-     * Set initial paginator uri
-     *
-     * @internal to be moved to UriPaginator
-     * @param UriInterface $uri
-     */
-    //public function setUri(UriInterface $uri);
-
-    /**
-     * Create page URL using specific page number. No domain or schema information included by
-     * default, starts with path.
-     *
-     * @internal to be moved to UriPaginator
-     * @param int $pageNumber
-     * @return UriInterface
-     */
-    //public function uri($pageNumber);
-
-    /**
-     * Apply paginator to paginable object.
-     *
-     * @param PaginableInterface $paginable
-     * @return PaginableInterface
-     * @throws PaginationException
-     */
-    public function paginate(PaginableInterface $paginable);
-=======
     public function getOffset(): int;
->>>>>>> c3770a75
 }