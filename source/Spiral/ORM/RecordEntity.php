<?php
/**
 * Spiral, Core Components
 *
 * @author Wolfy-J
 */

namespace Spiral\ORM;

use Spiral\Core\Traits\SaturateTrait;
use Spiral\Models\Traits\SolidableTrait;
use Spiral\ORM\Commands\DeleteCommand;
use Spiral\ORM\Commands\InsertCommand;
use Spiral\ORM\Commands\NullCommand;
use Spiral\ORM\Commands\UpdateCommand;
use Spiral\ORM\Entities\RelationMap;
use Spiral\ORM\Events\RecordEvent;
use Spiral\ORM\Exceptions\RecordException;
use Spiral\ORM\Exceptions\RelationException;

/**
 * Provides ActiveRecord-less abstraction for carried data with ability to automatically apply
 * setters, getters, generate update, insert and delete sequences and access nested relations.
 *
 * Class implementations statically analyzed to define DB schema.
 *
 * You can define MODEL_ROLE, TABLE and DATABASE constants to pin model to specific table and name
 * model whatever way you prefer.
 *
 * @see RecordEntity::SCHEMA
 */
abstract class RecordEntity extends AbstractRecord implements RecordInterface
{
    use SaturateTrait, SolidableTrait;

    /*
     * Begin set of behaviour and description constants.
     * ================================================
     */

    /**
     * Default ORM relation types, see ORM configuration and documentation for more information.
     *
     * @see RelationSchemaInterface
     * @see RelationSchema
     */
    const HAS_ONE      = 101;
    const HAS_MANY     = 102;
    const BELONGS_TO   = 103;
    const MANY_TO_MANY = 104;

    /**
     * Relations with non fixed outer class.
     * [Photo belongs to morphed parent (post, user, comment)],
     * [many Tags to morphed records (post, user, ...)]
     *
     * Morphed relation targets must be defined using common interface, ORM will find matching
     * classes automatically.
     *
     * @see RelationSchemaInterface
     * @see RelationSchema
     * @see MorphedRelation
     */
    const BELONGS_TO_MORPHED = 108;
    const MANY_TO_MORPHED    = 109;

    /**
     * Constants used to declare relations in record schema, used in normalized relation schema.
     *
     * @see RelationSchemaInterface
     */
    const OUTER_KEY         = 901; //Outer key name
    const INNER_KEY         = 902; //Inner key name
    const MORPH_KEY         = 903; //Morph key name (internal)
    const PIVOT_TABLE       = 904; //Pivot table name
    const PIVOT_DATABASE    = 905; //Pivot database (internal)
    const PIVOT_COLUMNS     = 906; //Pre-defined pivot table columns
    const PIVOT_DEFAULTS    = 907; //Pre-defined pivot table default values
    const THOUGHT_INNER_KEY = 908; //Pivot table options
    const THOUGHT_OUTER_KEY = 909; //Pivot table options
    const WHERE             = 910; //Where conditions
    const WHERE_PIVOT       = 911; //Where pivot conditions

    /**
     * Additional constants used to control relation schema behaviour.
     *
     * @see RecordEntity::SCHEMA
     * @see RelationSchemaInterface
     */
    const INVERSE           = 1001; //Relation should be inverted to parent record
    const CREATE_CONSTRAINT = 1002; //Relation should create foreign keys (default)
    const CONSTRAINT_ACTION = 1003; //Default relation foreign key delete/update action (CASCADE)
    const CREATE_PIVOT      = 1004; //Many-to-Many should create pivot table automatically (default)
    const NULLABLE          = 1005; //Relation can be nullable (default)
    const CREATE_INDEXES    = 1006; //Indication that relation is allowed to create required indexes
    const MORPHED_ALIASES   = 1007; //Aliases for morphed sub-relations

    /**
     * Set of columns to be used in relation (attention, make sure that loaded records are set as
     * NON SOLID if you planning to modify their data).
     */
    const RELATION_COLUMNS = 1009;

    /**
     * Constants used to declare indexes in record schema.
     *
     * @see Record::INDEXES
     */
    const INDEX  = 1000;            //Default index type
    const UNIQUE = 2000;            //Unique index definition

    /*
     * ================================================
     * End set of behaviour and description constants.
     */

    /**
     * Model behaviour configurations. Some of this options will be filled automatically based
     * on MutatorsConfig and associated column types.
     */
    const SECURED   = '*';
    const HIDDEN    = [];
    const FILLABLE  = [];
    const SETTERS   = [];
    const GETTERS   = [];
    const ACCESSORS = [];

    /**
     * Record relations and columns can be described in one place - record schema.
     * Attention: while defining table structure make sure that ACTIVE_SCHEMA constant is set to t
     * rue.
     *
     * Example:
     * const SCHEMA = [
     *      'id'        => 'primary',
     *      'name'      => 'string',
     *      'biography' => 'text'
     * ];
     *
     * You can pass additional options for some of your columns:
     * const SCHEMA = [
     *      'pinCode' => 'string(128)',         //String length
     *      'status'  => 'enum(active, hidden)', //Enum values
     *      'balance' => 'decimal(10, 2)'       //Decimal size and precision
     * ];
     *
     * Every created column will be stated as NOT NULL with forced default value, if you want to
     * have nullable columns, specify special data key: protected $schema = [
     *      'name'      => 'string, nullable'
     * ];
     *
     * You can easily combine table and relations definition in one schema:
     * const SCHEMA = [
     *      'id'          => 'bigPrimary',
     *      'name'        => 'string',
     *      'email'       => 'string',
     *      'phoneNumber' => 'string(32)',
     *
     *      //Relations
     *      'profile'     => [
     *          self::HAS_ONE => 'Records\Profile',
     *          self::INVERSE => 'user'
     *      ],
     *      'roles'       => [
     *          self::MANY_TO_MANY => 'Records\Role',
     *          self::INVERSE => 'users'
     *      ]
     * ];
     *
     * @var array
     */
    const SCHEMA = [];

    /**
     * Default field values.
     *
     * @var array
     */
    const DEFAULTS = [];

    /**
     * Set of indexes to be created for associated record table, indexes only created when record is
     * not abstract and has active schema set to true.
     *
     * Use constants INDEX and UNIQUE to describe indexes, you can also create compound indexes:
     * const INDEXES = [
     *      [self::UNIQUE, 'email'],
     *      [self::INDEX, 'board_id'],
     *      [self::INDEX, 'board_id', 'check_id']
     * ];
     *
     * @var array
     */
    const INDEXES = [];

    /**
     * Record state.
     *
     * @var int
     */
    private $state;

    /**
     * Points to last queued insert command for this entity, required to properly handle multiple
     * entity updates inside one transaction.
     *
     * @var InsertCommand
     */
    private $lastInsert = null;

    /**
     * Initiate entity inside or outside of ORM scope using given fields and state.
     *
     * @param array             $data
     * @param int               $state
     * @param ORMInterface|null $orm
     */
    public function __construct(
        array $data = [],
        int $state = ORMInterface::STATE_NEW,
        ORMInterface $orm = null
    ) {
        //We can use global container as fallback if no default values were provided
        $orm = $this->saturate($orm, ORMInterface::class);

        $this->state = $state;

        //Non loaded records should be in solid state by default (i.e. no dirty fields)
        $this->solidState($this->state == ORMInterface::STATE_NEW);

        //Initiating data layer
        parent::__construct($orm, $data, new RelationMap($this, $orm));
    }

    /**
     * Check if entity been loaded (non new). Attention, this method will return true for entities
     * which been queued to be stored in transaction even before transaction will be executed.
     *
     * @return bool
     */
    public function isLoaded(): bool
    {
        return $this->getState() != ORMInterface::STATE_NEW
            && $this->getState() != ORMInterface::STATE_DELETED
            && $this->getState() != ORMInterface::STATE_SCHEDULED_DELETE;
    }

    /**
     * Current model state.
     *
     * @return int
     */
    public function getState(): int
    {
        return $this->state;
    }

    /**
     * {@inheritdoc}
     *
     * @param bool $queueRelations
     *
     * @throws RecordException
<<<<<<< HEAD
     */
    public function setField($name, $value, $filter = true)
    {
        if (!array_key_exists($name, $this->fields)) {
            throw new FieldException("Undefined field '{$name}' in '" . static::class . "'.");
        }

        $original = isset($this->fields[$name]) ? $this->fields[$name] : null;
        if ($value === null && in_array($name, $this->ormSchema[ORM::M_NULLABLE])) {
            //We must bypass setters and accessors when null value assigned to nullable column
            $this->fields[$name] = null;
        } else {
            parent::setField($name, $value, $filter);
        }

        if (!array_key_exists($name, $this->updates)) {
            $this->updates[$name] = $original instanceof AccessorInterface
                ? $original->serializeData()
                : $original;
        }
    }

    /**
     * {@inheritdoc}
     *
     * Record will skip filtration for nullable fields.
     */
    public function getField($name, $default = null, $filter = true)
    {
        if (!array_key_exists($name, $this->fields)) {
            throw new FieldException("Undefined field '{$name}' in '" . static::class . "'.");
        }

        $value = $this->fields[$name];
        if ($value === null && in_array($name, $this->ormSchema[ORM::M_NULLABLE])) {
            //if (!isset($this->ormSchema[ORM::M_MUTATORS]['accessor'][$name])) {
                //We can skip setters for null values, but not accessors
                return $value;
            //}
        }

        return parent::getField($name, $default, $filter);
    }

    /**
     * Get or create record relation by it's name and pre-loaded (optional) set of data.
     *
     * @todo hasRelation?
     * @param string $name
     * @param mixed  $data
     * @param bool   $loaded
     * @return RelationInterface
=======
>>>>>>> c3770a75
     * @throws RelationException
     */
    public function queueStore(bool $queueRelations = true): ContextualCommandInterface
    {
        if (!$this->isLoaded()) {
            $command = $this->prepareInsert();

            //Switch to atomic/dirty mode
            $this->solidState(false);
        } else {
            $command = $this->prepareUpdate();
        }

        //Reset all tracked entity changes
        $this->flushChanges();

        //Relation commands
        if ($queueRelations) {
            //Queue relations before and after parent command (if needed)
            return $this->relations->queueRelations($command);
        }

        return $command;
    }

    /**
     * {@inheritdoc}
     *
     * @throws RecordException
     * @throws RelationException
     */
    public function queueDelete(): CommandInterface
    {
        if (!$this->isLoaded()) {
            //Nothing to do, do not delete twice?
            return new NullCommand();
        }

        return $this->prepareDelete();
    }

    /**
     * @return InsertCommand
     */
    private function prepareInsert(): InsertCommand
    {
        $data = $this->packValue();
        unset($data[$this->primaryColumn()]);

        $command = new InsertCommand($this->orm->table(static::class), $data);

        //Executed when transaction successfully completed
        $command->onComplete(function (InsertCommand $command) {
            $this->lastInsert = null;
            $this->handleInsert($command);
        });

        $command->onRollBack(function () {
            //Flushing existed insert command to prevent collisions
            $this->lastInsert = null;
            $this->state = ORMInterface::STATE_NEW;
        });

        //Entity indicates it's own status
        $this->state = ORMInterface::STATE_SCHEDULED_INSERT;
        $this->dispatch('create', new RecordEvent($this, $command));

        //Keep reference to the last insert command
        return $this->lastInsert = $command;
    }

    /**
     * @return UpdateCommand
     */
    private function prepareUpdate(): UpdateCommand
    {
        $command = new UpdateCommand(
            $this->orm->table(static::class),
            [$this->primaryColumn() => $this->primaryKey()],
            $this->packChanges(true),
            $this->primaryKey()
        );

        if (!empty($this->lastInsert)) {
            $this->lastInsert->onExecute(function (InsertCommand $insert) use ($command) {
                //Sync primary key values
                $command->setWhere([$this->primaryColumn() => $insert->getInsertID()]);
                $command->setPrimaryKey($insert->getInsertID());
            });
        }

        //Executed when transaction successfully completed
        $command->onComplete(function (UpdateCommand $command) {
            $this->handleUpdate($command);
        });

        $command->onRollBack(function () {
            //Flushing existed insert command to prevent collisions
            $this->state = ORMInterface::STATE_LOADED;
        });

        //Entity indicates it's own status
        $this->state = ORMInterface::STATE_SCHEDULED_UPDATE;
        $this->dispatch('update', new RecordEvent($this, $command));

        return $command;
    }

    /**
     * @return DeleteCommand
     */
    private function prepareDelete(): DeleteCommand
    {
        $command = new DeleteCommand(
            $this->orm->table(static::class),
            [$this->primaryColumn() => $this->primaryKey()]
        );

        if (!empty($this->lastInsert)) {
            //Sync primary key values
            $this->lastInsert->onExecute(function (InsertCommand $insert) use ($command) {
                $command->setWhere([$this->primaryColumn() => $insert->primaryKey()]);
            });
        }

        //Executed when transaction successfully completed
        $command->onComplete(function (DeleteCommand $command) {
            $this->handleDelete($command);
        });

        //Entity indicates it's own status
        $this->state = ORMInterface::STATE_SCHEDULED_DELETE;
        $this->dispatch('delete', new RecordEvent($this, $command));

        return $command;
    }

    /**
     * Handle result of insert command.
     *
     * @param InsertCommand $command
     */
    private function handleInsert(InsertCommand $command)
    {
        //Mounting PK
        $this->setField($this->primaryColumn(), $command->getInsertID(), true, false);

        //Once command executed we will know some information about it's context
        //(for exampled added FKs), this information must already be in database (added to command),
        //so no need to track changes
        foreach ($command->getContext() as $name => $value) {
            $this->setField($name, $value, true, false);
        }

        $this->state = ORMInterface::STATE_LOADED;
        $this->dispatch('created', new RecordEvent($this, $command));
    }

    /**
     * Handle result of update command.
     *
     * @param UpdateCommand $command
     */
    private function handleUpdate(UpdateCommand $command)
    {
        //Once command executed we will know some information about it's context (for exampled added FKs)
        foreach ($command->getContext() as $name => $value) {
            $this->setField($name, $value, true, false);
        }

        $this->state = ORMInterface::STATE_LOADED;
        $this->dispatch('updated', new RecordEvent($this, $command));
    }

    /**
     * Handle result of delete command.
     *
     * @param DeleteCommand $command
     */
    private function handleDelete(DeleteCommand $command)
    {
        $this->state = ORMInterface::STATE_DELETED;
        $this->dispatch('deleted', new RecordEvent($this, $command));
    }
}<|MERGE_RESOLUTION|>--- conflicted
+++ resolved
@@ -261,61 +261,6 @@
      * @param bool $queueRelations
      *
      * @throws RecordException
-<<<<<<< HEAD
-     */
-    public function setField($name, $value, $filter = true)
-    {
-        if (!array_key_exists($name, $this->fields)) {
-            throw new FieldException("Undefined field '{$name}' in '" . static::class . "'.");
-        }
-
-        $original = isset($this->fields[$name]) ? $this->fields[$name] : null;
-        if ($value === null && in_array($name, $this->ormSchema[ORM::M_NULLABLE])) {
-            //We must bypass setters and accessors when null value assigned to nullable column
-            $this->fields[$name] = null;
-        } else {
-            parent::setField($name, $value, $filter);
-        }
-
-        if (!array_key_exists($name, $this->updates)) {
-            $this->updates[$name] = $original instanceof AccessorInterface
-                ? $original->serializeData()
-                : $original;
-        }
-    }
-
-    /**
-     * {@inheritdoc}
-     *
-     * Record will skip filtration for nullable fields.
-     */
-    public function getField($name, $default = null, $filter = true)
-    {
-        if (!array_key_exists($name, $this->fields)) {
-            throw new FieldException("Undefined field '{$name}' in '" . static::class . "'.");
-        }
-
-        $value = $this->fields[$name];
-        if ($value === null && in_array($name, $this->ormSchema[ORM::M_NULLABLE])) {
-            //if (!isset($this->ormSchema[ORM::M_MUTATORS]['accessor'][$name])) {
-                //We can skip setters for null values, but not accessors
-                return $value;
-            //}
-        }
-
-        return parent::getField($name, $default, $filter);
-    }
-
-    /**
-     * Get or create record relation by it's name and pre-loaded (optional) set of data.
-     *
-     * @todo hasRelation?
-     * @param string $name
-     * @param mixed  $data
-     * @param bool   $loaded
-     * @return RelationInterface
-=======
->>>>>>> c3770a75
      * @throws RelationException
      */
     public function queueStore(bool $queueRelations = true): ContextualCommandInterface
